--- conflicted
+++ resolved
@@ -1,7 +1,6 @@
 # 网络实验项目
 
-<<<<<<< HEAD
-这是一个用于计算机网络课程的教学实验项目，包含两个核心实验：停等协议模拟和CRC校验算法实现。
+这是一个用于计算机网络课程的教学实验项目，包含多个网络协议和通信系统的实验，旨在帮助学生理解计算机网络的基本原理。
 
 ## 实验列表
 
@@ -11,23 +10,14 @@
 ### 实验2: CRC校验算法 (Cyclic Redundancy Check)
 循环冗余校验算法实现，展示数据错误检测的工作原理。
 
+### 实验3: TCP Socket聊天系统
+基于Socket TCP协议的客户端-服务器聊天系统，演示TCP网络编程核心概念。
+
 ---
 
 ## 实验1: 停等协议模拟
-=======
-这是一个用于计算机网络课程的教学实验项目，包含多个网络协议和通信系统的实现，旨在帮助学生理解计算机网络的基本原理。
-
-## 实验列表
-
-### 实验1: 停等协议模拟
-### 实验2: TCP Socket聊天系统
-
----
-
-# 实验1: 停等协议模拟
 
 这个实验实现了简化版的停等协议（Stop-and-Wait Protocol）模拟系统。
->>>>>>> 7d87596a
 
 ## 项目简介
 
@@ -174,17 +164,11 @@
 
 ---
 
-<<<<<<< HEAD
 ## 实验2: CRC校验算法
 
 ### 项目简介
 
-CRC (Cyclic Redundancy Check) 循环冗余校验是一种广泛应用于数字网络和数据存储中的错误检测方法。本实验通过Java实现了完整的CRC算法体系，包括：
-
-- 多种标准CRC算法（CRC-8、CRC-16、CRC-32）
-- 数据编码与校验功能
-- 错误检测与定位能力
-- 教学演示和性能分析
+CRC (Cyclic Redundancy Check) 循环冗余校验是一种广泛应用于数字网络和数据存储中的错误检测方法。本实验实现了完整的CRC算法体系，包括多种标准CRC算法、数据编码与校验功能。
 
 ### 项目结构
 
@@ -200,169 +184,34 @@
     └── *.class               # 编译后的字节码文件
 ```
 
-### 文件说明
-
-#### 核心实现（core目录）
-
-- **CRCAlgorithm.java**: CRC算法的完整实现
-  - `CRCType` 枚举：支持的CRC标准类型
-  - `CRCResult` 类：封装CRC计算结果
-  - 查表法优化：提高计算效率
-  - 错误模拟：用于教学演示
-
-#### 交互界面（frontend目录）
-
-- **CRCDemo.java**: 控制台交互程序
-  - 基本CRC计算演示
-  - 错误检测功能展示
-  - 不同CRC算法对比
-  - 文件数据校验
-  - 教学演示模式
-  - 统计信息展示
-
-#### 测试用例（test目录）
-
-- **CRCTest.java**: 自动化功能测试
-  - 基本功能正确性测试
-  - 标准向量验证测试
-  - 边界条件处理测试
-  - 错误检测能力测试
-  - 性能基准测试
+### 功能特性
+
+#### 算法支持
+- ✅ CRC-8, CRC-16, CRC-32标准算法
+- ✅ 查表法优化计算
+- ✅ 错误检测与定位
+- ✅ 教学演示界面
 
 ### 编译和运行
-
-#### 编译项目
 
 ```bash
 # 编译CRC算法模块
 javac -d src/crc_algorithm/build src/crc_algorithm/core/*.java src/crc_algorithm/frontend/*.java src/crc_algorithm/test/*.java
-```
-
-#### 运行演示程序
-
-```bash
-# 运行CRC交互式演示
+
+# 运行演示程序
 cd src && java -cp crc_algorithm/build crc_algorithm.frontend.CRCDemo
-```
-
-#### 运行测试程序
-
-```bash
-# 运行CRC功能测试
+
+# 运行测试
 cd src && java -cp crc_algorithm/build crc_algorithm.test.CRCTest
 ```
 
-### 功能特性
-
-#### 算法支持
-- ✅ CRC-8 (多项式: x^8 + x^2 + x^1 + 1)
-- ✅ CRC-16 IBM标准 (多项式: x^16 + x^15 + x^2 + 1)
-- ✅ CRC-32 IEEE标准 (多项式: x^32 + x^26 + ... + 1)
-- ✅ 查表法优化计算
-- ✅ 自定义生成多项式支持
-
-#### 核心功能
-- ✅ 数据编码（添加CRC校验码）
-- ✅ 数据校验（检测传输错误）
-- ✅ 错误位置定位
-- ✅ 单/多比特错误检测
-- ✅ 二进制数据可视化
-
-#### 演示功能
-- ✅ 交互式计算界面
-- ✅ 错误注入模拟
-- ✅ 算法性能对比
-- ✅ 教学步骤展示
-- ✅ 统计信息分析
-
-### 使用示例
-
-#### 基本使用
-
-1. 启动CRC演示程序
-2. 选择"基本CRC计算演示"
-3. 选择CRC算法类型（CRC-8/16/32）
-4. 输入要校验的数据
-5. 查看CRC计算结果和详细信息
-
-#### 错误检测演示
-
-1. 选择"错误检测演示"
-2. 输入测试数据
-3. 系统自动模拟传输错误
-4. 观察CRC检错能力和检测率
-5. 分析不同算法的检错性能
-
-#### 算法对比
-
-1. 选择"CRC算法对比"
-2. 输入相同的测试数据
-3. 查看不同CRC算法的计算结果
-4. 比较算法特性和应用场景
-
-### 教学要点
-
-本实验适合用于演示以下计算机网络概念：
-
-1. **错误检测基础**
-   - CRC算法原理
-   - 生成多项式的作用
-   - 模运算和异或操作
-
-2. **数据完整性保护**
-   - 数据编码过程
-   - 校验码生成方法
-   - 错误检测机制
-
-3. **算法优化技术**
-   - 查表法原理
-   - 时间复杂度分析
-   - 性能优化方法
-
-4. **实际应用场景**
-   - 网络协议中的应用
-   - 文件完整性检查
-   - 存储设备错误检测
-
-### 扩展建议
-
-如需进一步学习，可以考虑以下扩展：
-
-- 实现BCH码等其他纠错码
-- 添加Reed-Solomon编码
-- 集成到网络传输协议中
-- 实现硬件级CRC计算
-
-### 实验总结
-
-#### 技术栈
-- **开发语言**: Java 8+
-- **算法复杂度**: O(n) 时间复杂度（查表法）
-- **存储需求**: 每种CRC类型需要256项查找表
-- **错误检测能力**: 可检测所有单比特错误和大部分多比特错误
-
-#### 项目特色
-- **教学导向**: 丰富的中文注释和教学演示功能
-- **算法完整**: 支持主流CRC标准，可扩展性强
-- **交互友好**: 直观的控制台界面和详细的计算过程展示
-- **测试全面**: 包含功能测试、性能测试和边界测试
-=======
-# 实验2: TCP Socket聊天系统
-
-这个实验实现了基于Socket TCP协议的客户端-服务器聊天系统，演示了TCP网络编程的核心概念。
-
-## 项目简介
-
-TCP Socket聊天系统是一个多用户实时聊天应用，基于标准的Java Socket API实现。系统采用经典的C/S架构，支持多客户端并发连接，实现了完整的聊天室功能。主要特性包括：
-
-- 基于TCP Socket的可靠通信
-- 多客户端并发连接支持
-- 实时消息广播功能
-- 用户连接状态管理
-- 消息历史记录功能
-- 完善的错误处理机制
-
-## 项目结构
+---
+
+## 实验3: TCP Socket聊天系统
+
+TCP Socket聊天系统是一个多用户实时聊天应用，基于Java Socket API实现，演示TCP网络编程和多线程概念。
+
+### 项目结构
 
 ```
 src/tcp_chat_system/
@@ -379,183 +228,34 @@
     └── *.class                     # 编译后的字节码文件
 ```
 
-## 文件说明
-
-### 核心实现（core目录）
-
-- **ChatMessage.java**: 聊天消息实体类
-  - 消息类型枚举（用户消息、系统消息、用户进出通知）
-  - 消息序列化和反序列化功能
-  - 时间戳和用户信息管理
-  - 格式化显示方法
-
-- **ChatServer.java**: TCP服务器核心实现
-  - ServerSocket监听客户端连接
-  - 多线程并发处理客户端请求
-  - 消息广播机制
-  - 客户端连接状态管理
-  - 消息历史记录功能
-
-- **ChatClient.java**: TCP客户端核心实现
-  - Socket连接服务器
-  - 双向消息收发（独立线程）
-  - 消息队列管理
-  - 连接状态监控
-  - 回调接口支持
-
-### 交互界面（frontend目录）
-
-- **ServerInterface.java**: 服务器管理控制台
-  - 服务器启动/停止控制
-  - 在线用户列表查看
-  - 消息历史记录浏览
-  - 系统消息发送功能
-  - 服务器状态监控
-
-- **ClientInterface.java**: 客户端聊天界面
-  - 服务器连接管理
-  - 实时聊天功能
-  - 用户命令处理
-  - 连接状态显示
-  - 聊天记录清理
-
-### 测试用例（test目录）
-
-- **ChatSystemTest.java**: 自动化功能测试
-  - 消息序列化测试
-  - 服务器启停测试
-  - 客户端连接测试
-  - 消息传输测试
-  - 多客户端聊天测试
-
-## 编译和运行
-
-### 编译项目
+### 功能特性
+
+#### 核心功能
+- ✅ TCP Socket多客户端并发连接
+- ✅ 实时消息广播
+- ✅ 用户连接状态管理
+- ✅ 消息历史记录
+- ✅ 线程安全通信
+
+### 编译和运行
 
 ```bash
 # 编译TCP聊天系统
 javac -d src/tcp_chat_system/build src/tcp_chat_system/core/*.java src/tcp_chat_system/frontend/*.java src/tcp_chat_system/test/*.java
-```
-
-### 运行服务器
-
-```bash
-# 启动聊天服务器（在第一个终端窗口运行）
+
+# 启动服务器
 cd src && java -cp tcp_chat_system/build tcp_chat_system.frontend.ServerInterface
-```
-
-### 运行客户端
-
-```bash
-# 启动聊天客户端（可在多个终端窗口运行多个客户端）
+
+# 启动客户端（可启动多个）
 cd src && java -cp tcp_chat_system/build tcp_chat_system.frontend.ClientInterface
-```
-
-### 运行测试
-
-```bash
-# 运行功能测试
+
+# 运行测试
 cd src && java -cp tcp_chat_system/build tcp_chat_system.test.ChatSystemTest
 ```
 
-## 功能特性
-
-### 服务器端功能
-- ✅ TCP ServerSocket多客户端并发处理
-- ✅ 线程安全的用户管理
-- ✅ 消息广播和历史记录
-- ✅ 用户身份验证
-- ✅ 优雅的连接断开处理
-
-### 客户端功能
-- ✅ TCP Socket连接管理
-- ✅ 异步消息收发
-- ✅ 实时聊天界面
-- ✅ 连接状态监控
-- ✅ 用户命令支持
-
-### 消息系统
-- ✅ 结构化消息格式
-- ✅ 消息类型分类
-- ✅ 序列化/反序列化
-- ✅ 时间戳管理
-- ✅ 中文消息支持
-
-### 用户界面
-- ✅ 服务器管理控制台
-- ✅ 客户端聊天界面
-- ✅ 用户命令处理
-- ✅ 实时状态显示
-- ✅ 错误信息提示
-
-## 使用示例
-
-### 基本使用步骤
-
-1. **启动服务器**
-   - 运行ServerInterface
-   - 选择"启动服务器"
-   - 服务器将在默认端口8888开始监听
-
-2. **连接客户端**
-   - 运行ClientInterface
-   - 输入服务器地址（默认localhost）
-   - 输入用户名
-   - 开始聊天
-
-3. **多用户聊天**
-   - 在不同终端启动多个客户端
-   - 每个客户端使用不同用户名
-   - 消息会实时广播给所有在线用户
-
-### 客户端命令
-
-- `/help` - 显示帮助信息
-- `/quit` - 退出聊天室
-- `/status` - 显示连接状态
-- `/clear` - 清屏
-- `/username` - 显示当前用户名
-
-## 教学要点
-
-本项目适合用于演示以下网络编程概念：
-
-1. **TCP Socket编程基础**
-   - ServerSocket和Socket的使用
-   - 输入输出流操作
-   - 网络异常处理
-
-2. **多线程网络编程**
-   - 并发连接处理
-   - 线程安全编程
-   - 生产者-消费者模式
-
-3. **客户端-服务器架构**
-   - C/S架构设计
-   - 协议设计原则
-   - 状态管理
-
-4. **实际网络应用开发**
-   - 用户界面设计
-   - 错误处理策略
-   - 系统测试方法
-
-## 扩展建议
-
-如需进一步学习，可以考虑以下扩展：
-
-- 实现私聊功能
-- 添加用户认证系统
-- 实现文件传输功能
-- 增加聊天室管理功能
-- 添加消息加密功能
-- 实现GUI图形界面
-
-## 技术说明
+### 技术说明
 
 - **开发语言**: Java 8+
 - **网络协议**: TCP Socket
 - **并发模型**: 多线程
-- **设计模式**: 观察者模式、生产者-消费者模式
-- **设计原则**: 教学友好，代码简洁，注释丰富
->>>>>>> 7d87596a
+- **设计原则**: 教学友好，代码简洁，注释丰富